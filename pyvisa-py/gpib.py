# -*- coding: utf-8 -*-
"""
    pyvisa-py.gpib
    ~~~~~~~~~~~~~~

    GPIB Session implementation using linux-gpib or gpib-ctypes.


    :copyright: 2015 by PyVISA-py Authors, see AUTHORS for more details.
    :license: MIT, see LICENSE for more details.
"""

from __future__ import division, unicode_literals, print_function, absolute_import
from bisect import bisect
import ctypes  # Used for ibln not ideal

from pyvisa import constants, logger, attributes

from .sessions import Session, UnknownAttribute

try:
    GPIB_CTYPES = True
    from gpib_ctypes import gpib
    from gpib_ctypes.Gpib import Gpib
    from gpib_ctypes.gpib.gpib import _lib as gpib_lib

    # Add some extra binding not available by default
    extra_funcs = [
        ("ibcac", [ctypes.c_int, ctypes.c_int], ctypes.c_int),
        ("ibgts", [ctypes.c_int, ctypes.c_int], ctypes.c_int),
        ("ibln", [ctypes.c_int, ctypes.c_int, ctypes.c_int,
                  ctypes.POINTER(ctypes.c_short)], ctypes.c_int),
        ("ibpct", [ctypes.c_int], ctypes.c_int),
    ]
    for name, argtypes, restype in extra_funcs:
        libfunction = gpib_lib[name]
        libfunction.argtypes = argtypes
        libfunction.restype = restype

except ImportError as e:
    GPIB_CTYPES = False
    try:
        import gpib
        from Gpib import Gpib, GpibError
    except ImportError as e:
        Session.register_unavailable(constants.InterfaceType.gpib, 'INSTR',
                                     'Please install linux-gpib (Linux) or '
                                     'gpib-ctypes (Windows, Linux) to use '
                                     'this resource type. Note that installing'
                                     ' gpib-ctypes will give you access to a '
                                     'broader range of funcionality.\n%s' % e)
        raise

# patch Gpib to avoid double closing of handles
def _patch_Gpib():
    if not hasattr(Gpib, "close"):
        _old_del = Gpib.__del__

        def _inner(self):
            _old_del(self)
            self._own = False
        Gpib.__del__ = _inner
        Gpib.close = _inner

_patch_Gpib()


# TODO: Check board indices other than 0.
BOARD = 0


def _find_listeners():
    """Find GPIB listeners.
    """
    for i in range(31):
        try:
            if gpib.listener(BOARD, i) and gpib.ask(BOARD, 1) != i:
                yield i
        except gpib.GpibError as e:
            logger.debug("GPIB error in _find_listeners(): %s", repr(e))


StatusCode = constants.StatusCode

# linux-gpib timeout constants, in seconds. See GPIBSession._set_timeout.
TIMETABLE = (0, 10e-6, 30e-6, 100e-6, 300e-6, 1e-3, 3e-3, 10e-3, 30e-3, 100e-3, 300e-3, 1.0, 3.0,
             10.0, 30.0, 100.0, 300.0, 1000.0)


def convert_gpib_error(error, status, operation):
    """Convert a GPIB error to a VISA StatusCode.

    :param error: Error to use to determine the proper status code.
    :type error: gpib.GpibError
    :param status: Status byte of the GPIB library.
    :type status: int
    :param operation: Name of the operation that caused an exception. Used in logging.
    :type operation: str
    :return: Status code matching the GPIB error.
    :rtype: constants.StatusCode

    """
    # First check the imeout condition in the status byte
    if status & 0x4000:
        return constants.StatusCode.error_timeout
    # All other cases are hard errors.
    # In particular linux-gpib simply gives a string we could parse but that
    # feels brittle. As a consequence we only try to be smart when using
    # gpib-ctypes. However in both cases we log the exception at debug level.
    else:
        logger.debug('Failed to %s.', exc_info=error)
        if not GPIB_CTYPES:
            return constants.StatusCode.error_system_error
        if error.code == 1:
            return constants.StatusCode.error_not_cic
        elif error.code == 2:
            return constants.StatusCode.error_no_listeners
        elif error.code == 4:
            return constants.StatusCode.error_invalid_mode
        elif error.code == 11:
            return constants.StatusCode.error_nonsupported_operation
        elif error.code == 1:
            return constants.StatusCode.error_not_cic
        elif error.code == 21:
            return constants.StatusCode.error_resource_locked
        else:
            return constants.StatusCode.error_system_error


class _GPIBCommon(object):
    """Common base class for GPIB sessions.

    """
    @classmethod
    def get_low_level_info(cls):
        try:
            ver = gpib.version()
        except AttributeError:
            ver = '< 4.0'

        return 'via Linux GPIB (%s)' % ver

    def after_parsing(self):
        minor = int(self.parsed.board)
        pad = int(self.parsed.primary_address)
        sad = 0
        timeout = 13
        send_eoi = 1
        eos_mode = 0
        if self.parsed.resource_class == 'INSTR':
            # Used to talk to a specific resource
            self.interface = Gpib(name=minor, pad=pad, sad=sad,
                                  timeout=timeout, send_eoi=send_eoi,
                                  eos_mode=eos_mode)
        # Bus wide operation
        self.controller = Gpib(name=minor)
        # force timeout setting to interface
        self.set_attribute(constants.VI_ATTR_TMO_VALUE,
                           attributes.AttributesByID[constants.VI_ATTR_TMO_VALUE].default)

        for name in ('SEND_END_EN', 'TERMCHAR', 'TERMCHAR_EN'):
            attribute = getattr(constants, 'VI_ATTR_' + name)
            self.attrs[attribute] =\
                attributes.AttributesByID[attribute].default

    def _get_timeout(self, attribute):
        if self.interface:
            # 0x3 is the hexadecimal reference to the IbaTMO (timeout) configuration
            # option in linux-gpib.
            gpib_timeout = self.interface.ask(3)
            if gpib_timeout and gpib_timeout < len(TIMETABLE):
                self.timeout = TIMETABLE[gpib_timeout]
            else:
                # value is 0 or out of range -> infinite
                self.timeout = None
        return super(_GPIBCommon, self)._get_timeout(attribute)

    def _set_timeout(self, attribute, value):
        """
        linux-gpib only supports 18 discrete timeout values. If a timeout
        value other than these is requested, it will be rounded up to the closest
        available value. Values greater than the largest available timout value
        will instead be rounded down. The available timeout values are:
        0   Never timeout.
        1   10 microseconds
        2   30 microseconds
        3   100 microseconds
        4   300 microseconds
        5   1 millisecond
        6   3 milliseconds
        7   10 milliseconds
        8   30 milliseconds
        9   100 milliseconds
        10  300 milliseconds
        11  1 second
        12  3 seconds
        13  10 seconds
        14  30 seconds
        15  100 seconds
        16  300 seconds
        17  1000 seconds
        """
        status = super(_GPIBCommon, self)._set_timeout(attribute, value)
        if self.interface:
            if self.timeout is None:
                gpib_timeout = 0
            else:
                # round up only values that are higher by 0.1% than discrete values
                gpib_timeout = min(bisect(TIMETABLE, 0.999 * self.timeout), 17)
                self.timeout = TIMETABLE[gpib_timeout]
            self.interface.timeout(gpib_timeout)
        return status

    def close(self):
        if self.interface:
            self.interface.close()
        self.controller.close()

    def read(self, count):
        """Reads data from device or interface synchronously.

        Corresponds to viRead function of the VISA library.

        :param count: Number of bytes to be read.
        :return: data read, return value of the library call.
        :rtype: bytes, constants.StatusCode
        """
        # INTFC don't have an interface so use the controller
        ifc = self.interface or self.controller

        # END 0x2000
<<<<<<< HEAD
        if not self.interface:
          base = self.controller
        else:
          base = self.interface 
        checker = lambda current: base.ibsta() & 0x2000

        reader = lambda: base.read(count)
=======
        checker = lambda current: ifc.ibsta() & 0x2000

        reader = lambda: ifc.read(count)
>>>>>>> 7138f5c6

        return self._read(reader, count, checker, False, None, False, gpib.GpibError)

    def write(self, data):
        """Writes data to device or interface synchronously.

        Corresponds to viWrite function of the VISA library.

        :param data: data to be written.
        :type data: bytes
        :return: Number of bytes actually transferred, return value of the library call.
        :rtype: int, VISAStatus
        """
        logger.debug('GPIB.write %r' % data)

        # INTFC don't have an interface so use the controller
        ifc = self.interface or self.controller

        try:
<<<<<<< HEAD
            if not self.interface:
               base = self.controller
            else:
               base = self.interface
            base.write(data)
            count = base.ibcnt() # number of bytes transmitted
=======
            ifc.write(data)
            count = ifc.ibcnt() # number of bytes transmitted
>>>>>>> 7138f5c6

            return count, StatusCode.success
        except gpib.GpibError as e:
            return 0, convert_gpib_error(e, ifc.ibsta(), 'write')

    def gpib_control_ren(self, mode):
        """Controls the state of the GPIB Remote Enable (REN) interface line, and optionally the remote/local
        state of the device.

        Corresponds to viGpibControlREN function of the VISA library.

        :param session: Unique logical identifier to a session.
        :param mode: Specifies the state of the REN line and optionally the device remote/local state.
                     (Constants.VI_GPIB_REN*)
        :return: return value of the library call.
        :rtype: :class:`pyvisa.constants.StatusCode`
        """
        if self.parsed.interface_type == 'INTFC':
            if mode not in (constants.VI_GPIB_REN_ASSERT,
                            constants.VI_GPIB_REN_DEASSERT,
                            constants.VI_GPIB_REN_ASSERT_LLO):
                return constants.StatusCode.error_nonsupported_operation

        # INTFC don't have an interface so use the controller
        ifc = self.interface or self.controller
        try:
            if mode == constants.VI_GPIB_REN_DEASSERT_GTL:
                # Send GTL command byte (cf linux-gpib documentation)
                ifc.command(chr(1))
            if mode in (constants.VI_GPIB_REN_DEASSERT,
                        constants.VI_GPIB_REN_DEASSERT_GTL):
                self.controller.remote_enable(0)

            if mode == constants.VI_GPIB_REN_ASSERT_LLO:
                # LLO
                ifc.command(b'0x11')
            elif mode == constants.VI_GPIB_REN_ADDRESS_GTL:
                # GTL
                ifc.command(b'0x1')
            elif mode == constants.VI_GPIB_REN_ASSERT_ADDRESS_LLO:
                pass
            elif mode in (constants.VI_GPIB_REN_ASSERT,
                          constants.VI_GPIB_REN_ASSERT_ADDRESS):
                ifc.remote_enable(1)
                if mode == constants.VI_GPIB_REN_ASSERT_ADDRESS:
                    # 0 for the secondary address means don't use it
                    found_listener = ctypes.c_short()
                    gpib_lib.ibln(self.parsed.board,
                              self.parsed.primary_address,
                              self.parsed.secondary_address,
                              ctypes.byref(found_listener))
        except GpibError as e:
            return convert_gpib_error(e,
                                      self.interface.ibsta(),
                                      'perform control REN')

        return constants.StatusCode.success

    def _get_attribute(self, attribute):
        """Get the value for a given VISA attribute for this session.

        Use to implement custom logic for attributes.

        :param attribute: Resource attribute for which the state query is made
        :return: The state of the queried attribute for a specified resource, return value of the library call.
        :rtype: (unicode | str | list | int, VISAStatus)
        """
        # INTFC don't have an interface so use the controller
        ifc = self.interface or self.controller

        if attribute == constants.VI_ATTR_GPIB_READDR_EN:
            # IbaREADDR 0x6
            # Setting has no effect in linux-gpib.
            return ifc.ask(6), StatusCode.success

        elif attribute == constants.VI_ATTR_GPIB_PRIMARY_ADDR:
            # IbaPAD 0x1
            return ifc.ask(1), StatusCode.success


        elif attribute == constants.VI_ATTR_GPIB_SECONDARY_ADDR:
            # IbaSAD 0x2
            # Remove 0x60 because National Instruments.
            sad = ifc.ask(2)
            if ifc.ask(2):
                return ifc.ask(2) - 96, StatusCode.success
            else:
                return constants.VI_NO_SEC_ADDR, StatusCode.success

        elif attribute == constants.VI_ATTR_GPIB_REN_STATE:
            try:
                lines = self.controller.lines()
                if not lines & gpib.ValidREN:
                    return constants.VI_STATE_UNKNOWN, StatusCode.success
                if lines & gpib.BusREN:
                    return constants.VI_STATE_ASSERTED, StatusCode.success
                else:
                    return constants.VI_STATE_UNASSERTED, StatusCode.success
            except AttributeError:
                # some versions of linux-gpib do not expose Gpib.lines()
                return constants.VI_STATE_UNKNOWN, StatusCode.success

        elif attribute == constants.VI_ATTR_GPIB_UNADDR_EN:
            # IbaUnAddr 0x1b
            if ifc.ask(27):
                return constants.VI_TRUE, StatusCode.success
            else:
                return constants.VI_FALSE, StatusCode.success

        elif attribute == constants.VI_ATTR_SEND_END_EN:
<<<<<<< HEAD
            # Do not use IbaEndBitIsNormal 0x1a which relates to EOI on read() 
            # not write(). see issue #196 
=======
            # Do not use IbaEndBitIsNormal 0x1a which relates to EOI on read()
            # not write(). see issue #196
>>>>>>> 7138f5c6
            # IbcEOT 0x4
            if ifc.ask(4):
                return constants.VI_TRUE, StatusCode.success
            else:
                return constants.VI_FALSE, StatusCode.success

        elif attribute == constants.VI_ATTR_INTF_NUM:
            # IbaBNA 0x200
            return ifc.ask(512), StatusCode.success

        elif attribute == constants.VI_ATTR_INTF_TYPE:
            return constants.InterfaceType.gpib, StatusCode.success

        raise UnknownAttribute(attribute)

    def _set_attribute(self, attribute, attribute_state):
        """Sets the state of an attribute.

        Corresponds to viSetAttribute function of the VISA library.

        :param attribute: Attribute for which the state is to be modified. (Attributes.*)
        :param attribute_state: The state of the attribute to be set for the specified object.
        :return: return value of the library call.
        :rtype: VISAStatus
        """
        # INTFC don't have an interface so use the controller
        ifc = self.interface or self.controller

        if attribute == constants.VI_ATTR_GPIB_READDR_EN:
            # IbcREADDR 0x6
            # Setting has no effect in linux-gpib.
            if isinstance(attribute_state, int):
                ifc.config(6, attribute_state)
                return StatusCode.success
            else:
                return StatusCode.error_nonsupported_attribute_state

        elif attribute == constants.VI_ATTR_GPIB_PRIMARY_ADDR:
            # IbcPAD 0x1
            if isinstance(attribute_state, int) and 0 <= attribute_state <= 30:
                ifc.config(1, attribute_state)
                return StatusCode.success
            else:
                return StatusCode.error_nonsupported_attribute_state

        elif attribute == constants.VI_ATTR_GPIB_SECONDARY_ADDR:
            # IbcSAD 0x2
            # Add 0x60 because National Instruments.
            if isinstance(attribute_state, int) and 0 <= attribute_state <= 30:
                if ifc.ask(2):
                    ifc.config(2, attribute_state + 96)
                    return StatusCode.success
                else:
                    return StatusCode.error_nonsupported_attribute
            else:
                return StatusCode.error_nonsupported_attribute_state

        elif attribute == constants.VI_ATTR_GPIB_UNADDR_EN:
            # IbcUnAddr 0x1b
            try:
                ifc.config(27, attribute_state)
                return StatusCode.success
            except gpib.GpibError:
                return StatusCode.error_nonsupported_attribute_state

        elif attribute == constants.VI_ATTR_SEND_END_EN:
<<<<<<< HEAD
            # Do not use IbaEndBitIsNormal 0x1a which relates to EOI on read() 
            # not write(). see issue #196 
=======
            # Do not use IbaEndBitIsNormal 0x1a which relates to EOI on read()
            # not write(). see issue #196
>>>>>>> 7138f5c6
            # IbcEOT 0x4
            if isinstance(attribute_state, int):
                ifc.config(4, attribute_state)
                return StatusCode.success
            else:
                return StatusCode.error_nonsupported_attribute_state

        raise UnknownAttribute(attribute)


# TODO: Check secondary addresses.
@Session.register(constants.InterfaceType.gpib, 'INSTR')
class GPIBSession(_GPIBCommon, Session):
    """A GPIB Session that uses linux-gpib to do the low level communication.
    """

    @staticmethod
    def list_resources():
        return ['GPIB0::%d::INSTR' % pad for pad in _find_listeners()]

    def clear(self):
        """Clears a device.

        Corresponds to viClear function of the VISA library.

        :param session: Unique logical identifier to a session.
        :return: return value of the library call.
        :rtype: :class:`pyvisa.constants.StatusCode`
        """

        logger.debug('GPIB.device clear')
        try:
            self.interface.clear()
            return StatusCode.success
        except gpib.GpibError as e:
            return convert_gpib_error(e, self.interface.ibsta(), 'clear')

    def assert_trigger(self, protocol):
        """Asserts hardware trigger.
        Only supports protocol = constants.VI_TRIG_PROT_DEFAULT

        :return: return value of the library call.
        :rtype: :class:`pyvisa.constants.StatusCode`
        """

        logger.debug('GPIB.device assert hardware trigger')

        try:
            if protocol == constants.VI_TRIG_PROT_DEFAULT:
                self.interface.trigger()
                return StatusCode.success
            else:
                return StatusCode.error_nonsupported_operation
        except gpib.GpibError as e:
            return convert_gpib_error(e,
                                      self.interface.ibsta(),
                                      'assert trigger')

    def read_stb(self):
        try:
            return self.interface.serial_poll(), StatusCode.success
        except gpib.GpibError as e:
            return 0, convert_gpib_error(e, self.interface.ibsta(), 'read STB')


# TODO: Check board indices other than 0.
@Session.register(constants.InterfaceType.gpib, 'INTFC')
class GPIBInterface(_GPIBCommon, Session):
    """A GPIB Interface that uses linux-gpib to do the low level communication.
    """

    @staticmethod
    def list_resources():
        return ['GPIB0::%d::INTFC' % pad for pad in _find_listeners()]

<<<<<<< HEAD
    def after_parsing(self):
        minor = int(self.parsed.board)
        sad = 0
        timeout = 13
        send_eoi = 1
        eos_mode = 0
        # Used to talk to a specific resource
        # Bus wide operation
        self.controller = Gpib(name=minor)
        # force timeout setting to interface
        self.set_attribute(constants.VI_ATTR_TMO_VALUE,
                           attributes.AttributesByID[constants.VI_ATTR_TMO_VALUE].default)

=======
>>>>>>> 7138f5c6
    def gpib_command(self, command_bytes):
        """Write GPIB command byte on the bus.

        Corresponds to viGpibCommand function of the VISA library.
        See: https://linux-gpib.sourceforge.io/doc_html/gpib-protocol.html#REFERENCE-COMMAND-BYTES

        :param command_bytes: command bytes to send
        :type command_bytes: bytes
        :return: Number of written bytes, return value of the library call.
        :rtype: int, :class:`pyvisa.constants.StatusCode`
        """
        try:
            return self.controller.command(command_bytes), StatusCode.success
        except gpib.GpibError:
            return 0, convert_gpib_status(self.interface.ibsta())

    def gpib_send_ifc(self):
        """Pulse the interface clear line (IFC) for at least 100 microseconds.

        Corresponds to viGpibSendIFC function of the VISA library.

        :param session: Unique logical identifier to a session.
        :return: return value of the library call.
        :rtype: :class:`pyvisa.constants.StatusCode`
        """
        logger.debug('GPIB.interface clear')
        try:
            self.controller.interface_clear()
            return StatusCode.success
        except gpib.GpibError as e:
            return convert_gpib_error(e, self.interface.ibsta(), 'send IFC')

    def gpib_control_atn(self, mode):
        """Specifies the state of the ATN line and the local active controller state.

        Corresponds to viGpibControlATN function of the VISA library.

        :param session: Unique logical identifier to a session.
        :param mode: Specifies the state of the ATN line and optionally the local active controller state.
                     (Constants.VI_GPIB_ATN*)
        :return: return value of the library call.
        :rtype: :class:`pyvisa.constants.StatusCode`
        """
        logger.debug('GPIB.control atn')
        if mode == constants.VI_GPIB_ATN_ASSERT:
            status = gpib_lib.ibcac(self.controller.id, 0)
        elif mode == constants.VI_GPIB_ATN_DEASSERT:
            status = gpib_lib.ibgts(self.controller.id, 0)
        elif mode == constants.VI_GPIB_ATN_ASSERT_IMMEDIATE:
            # Asynchronous assertion (the name is counter intuitive)
            status = gpib_lib.ibcac(self.controller.id, 1)
        elif mode == constants.VI_GPIB_ATN_DEASSERT_HANDSHAKE:
            status = gpib_lib.ibgts(self.controller.id, 1)
        else:
            return constants.StatusCode.error_invalid_mode
        return convert_gpib_status(status)

    def gpib_pass_control(self, primary_address, secondary_address):
        """Tell the GPIB device at the specified address to become controller in charge (CIC).

        Corresponds to viGpibPassControl function of the VISA library.

        :param session: Unique logical identifier to a session.
        :param primary_address: Primary address of the GPIB device to which you want to pass control.
        :param secondary_address: Secondary address of the targeted GPIB device.
                                  If the targeted device does not have a secondary address,
                                  this parameter should contain the value Constants.VI_NO_SEC_ADDR.
        :return: return value of the library call.
        :rtype: :class:`pyvisa.constants.StatusCode`
        """
        # ibpct need to get the device id matching the primary and secondary address
        logger.debug('GPIB.pass control')
        try:
            did = gpib.dev(self.parsed.board, primary_address, secondary_address)
        except gpib.GpibError:
            logger.exception('Failed to get id for %s, %d',
                             primary_address, secondary_address)
            return StatusCode.error_resource_not_found

        status = gpib_lib.ibpct(did)
        return convert_gpib_status(status)<|MERGE_RESOLUTION|>--- conflicted
+++ resolved
@@ -229,20 +229,11 @@
         ifc = self.interface or self.controller
 
         # END 0x2000
-<<<<<<< HEAD
-        if not self.interface:
-          base = self.controller
-        else:
-          base = self.interface 
-        checker = lambda current: base.ibsta() & 0x2000
-
-        reader = lambda: base.read(count)
-=======
+
         checker = lambda current: ifc.ibsta() & 0x2000
 
         reader = lambda: ifc.read(count)
->>>>>>> 7138f5c6
-
+        
         return self._read(reader, count, checker, False, None, False, gpib.GpibError)
 
     def write(self, data):
@@ -261,18 +252,9 @@
         ifc = self.interface or self.controller
 
         try:
-<<<<<<< HEAD
-            if not self.interface:
-               base = self.controller
-            else:
-               base = self.interface
-            base.write(data)
-            count = base.ibcnt() # number of bytes transmitted
-=======
             ifc.write(data)
             count = ifc.ibcnt() # number of bytes transmitted
->>>>>>> 7138f5c6
-
+            
             return count, StatusCode.success
         except gpib.GpibError as e:
             return 0, convert_gpib_error(e, ifc.ibsta(), 'write')
@@ -382,14 +364,9 @@
                 return constants.VI_FALSE, StatusCode.success
 
         elif attribute == constants.VI_ATTR_SEND_END_EN:
-<<<<<<< HEAD
-            # Do not use IbaEndBitIsNormal 0x1a which relates to EOI on read() 
-            # not write(). see issue #196 
-=======
-            # Do not use IbaEndBitIsNormal 0x1a which relates to EOI on read()
-            # not write(). see issue #196
->>>>>>> 7138f5c6
-            # IbcEOT 0x4
+          # Do not use IbaEndBitIsNormal 0x1a which relates to EOI on read() 
+          # not write(). see issue #196 
+          # IbcEOT 0x4
             if ifc.ask(4):
                 return constants.VI_TRUE, StatusCode.success
             else:
@@ -455,13 +432,8 @@
                 return StatusCode.error_nonsupported_attribute_state
 
         elif attribute == constants.VI_ATTR_SEND_END_EN:
-<<<<<<< HEAD
             # Do not use IbaEndBitIsNormal 0x1a which relates to EOI on read() 
             # not write(). see issue #196 
-=======
-            # Do not use IbaEndBitIsNormal 0x1a which relates to EOI on read()
-            # not write(). see issue #196
->>>>>>> 7138f5c6
             # IbcEOT 0x4
             if isinstance(attribute_state, int):
                 ifc.config(4, attribute_state)
@@ -537,22 +509,6 @@
     def list_resources():
         return ['GPIB0::%d::INTFC' % pad for pad in _find_listeners()]
 
-<<<<<<< HEAD
-    def after_parsing(self):
-        minor = int(self.parsed.board)
-        sad = 0
-        timeout = 13
-        send_eoi = 1
-        eos_mode = 0
-        # Used to talk to a specific resource
-        # Bus wide operation
-        self.controller = Gpib(name=minor)
-        # force timeout setting to interface
-        self.set_attribute(constants.VI_ATTR_TMO_VALUE,
-                           attributes.AttributesByID[constants.VI_ATTR_TMO_VALUE].default)
-
-=======
->>>>>>> 7138f5c6
     def gpib_command(self, command_bytes):
         """Write GPIB command byte on the bus.
 
